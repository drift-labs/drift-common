--- conflicted
+++ resolved
@@ -7,11 +7,7 @@
 		"preserveConstEnums": true,
 		"sourceMap": true,
 		"inlineSources": true, // <— embed source in the .map (sourcesContent)
-<<<<<<< HEAD
-    "sourceRoot": "", // <— keep sources relative (don’t point to http)
-=======
 		"sourceRoot": "", // <— keep sources relative (don’t point to http)
->>>>>>> 3ccee318
 		"resolveJsonModule": true,
 		"skipLibCheck": true,
 		"experimentalDecorators": true,
