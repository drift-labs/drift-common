import { expect } from 'chai';
import {
	EQUALITY_CHECKS,
	PropertyAndType,
} from '../../src/utils/equalityChecks';
import { BN, BigNum } from '@drift-labs/sdk';
import { OpenPosition } from '../../src/types';

const OPEN_POSITION_SOL_LONG: OpenPosition = {
	marketIndex: 0,
	marketSymbol: 'SOL-PERP',
	direction: 'long',
	notional: new BN(100),
	baseSize: new BN(100),
	entryPrice: new BN(100),
	exitPrice: new BN(100),
	liqPrice: new BN(100),
	pnlVsOracle: new BN(100),
	pnlVsMark: new BN(100),
	quoteAssetNotionalAmount: new BN(100),
	quoteEntryAmount: new BN(100),
	quoteBreakEvenAmount: new BN(100),
	unrealizedFundingPnl: new BN(100),
	feesAndFundingPnl: new BN(100),
	lastCumulativeFundingRate: new BN(100),
	openOrders: 1,
	unsettledPnl: new BN(100),
	unsettledFundingPnl: new BN(100),
	totalUnrealizedPnl: new BN(100),
	costBasis: new BN(100),
	pnlIsClaimable: true,
	realizedPnl: new BN(100),
	lpShares: new BN(100),
<<<<<<< HEAD
	maxMarginRatio: 1000,
=======
	maxMarginRatio: 20,
>>>>>>> 1ddb4e3f
};

const OPEN_POSITION_BTC_SHORT: OpenPosition = {
	marketIndex: 1,
	marketSymbol: 'BTC-PERP',
	direction: 'short',
	notional: new BN(100),
	baseSize: new BN(100),
	entryPrice: new BN(100),
	exitPrice: new BN(100),
	liqPrice: new BN(100),
	pnlVsOracle: new BN(100),
	pnlVsMark: new BN(100),
	quoteAssetNotionalAmount: new BN(100),
	quoteEntryAmount: new BN(100),
	quoteBreakEvenAmount: new BN(100),
	unrealizedFundingPnl: new BN(100),
	feesAndFundingPnl: new BN(100),
	lastCumulativeFundingRate: new BN(100),
	openOrders: 1,
	unsettledPnl: new BN(100),
	unsettledFundingPnl: new BN(100),
	totalUnrealizedPnl: new BN(100),
	costBasis: new BN(100),
	realizedPnl: new BN(100),
	pnlIsClaimable: true,
	lpShares: new BN(100),
<<<<<<< HEAD
	maxMarginRatio: 1000,
=======
	maxMarginRatio: 20,
>>>>>>> 1ddb4e3f
};

describe('Equality Checks', () => {
	describe('EQUALITY_CHECKS.arePropertiesEqual', () => {
		it('should return true for equal properties - numbers', () => {
			const obj1 = { a: 1, b: 2 };
			const obj2 = { a: 1, b: 2 };
			const properties: PropertyAndType<keyof typeof obj1>[] = [
				['a', 'primitive'],
				['b', 'primitive'],
			];
			expect(EQUALITY_CHECKS.arePropertiesEqual(obj1, obj2, properties)).to.be
				.true;
		});

		it('should return false for unequal properties - numbers', () => {
			const obj1 = { a: 1, b: 2 };
			const obj2 = { a: 2, b: 2 };
			const properties: PropertyAndType<keyof typeof obj1>[] = [
				['a', 'primitive'],
				['b', 'primitive'],
			];
			expect(EQUALITY_CHECKS.arePropertiesEqual(obj1, obj2, properties)).to.be
				.false;
		});

		it('should return true for equal properties - strings', () => {
			const obj1 = { a: 'hello', b: 'world' };
			const obj2 = { a: 'hello', b: 'world' };
			const properties: PropertyAndType<keyof typeof obj1>[] = [
				['a', 'primitive'],
				['b', 'primitive'],
			];
			expect(EQUALITY_CHECKS.arePropertiesEqual(obj1, obj2, properties)).to.be
				.true;
		});

		it('should return false for unequal properties - strings', () => {
			const obj1 = { a: 'hello', b: 'world' };
			const obj2 = { a: 'goodbye', b: 'world' };
			const properties: PropertyAndType<keyof typeof obj1>[] = [
				['a', 'primitive'],
				['b', 'primitive'],
			];
			expect(EQUALITY_CHECKS.arePropertiesEqual(obj1, obj2, properties)).to.be
				.false;
		});

		it('should return true for equal properties - booleans', () => {
			const obj1 = { a: true, b: false };
			const obj2 = { a: true, b: false };
			const properties: PropertyAndType<keyof typeof obj1>[] = [
				['a', 'primitive'],
				['b', 'primitive'],
			];
			expect(EQUALITY_CHECKS.arePropertiesEqual(obj1, obj2, properties)).to.be
				.true;
		});

		it('should return false for unequal properties - booleans', () => {
			const obj1 = { a: true, b: false };
			const obj2 = { a: false, b: false };
			const properties: PropertyAndType<keyof typeof obj1>[] = [
				['a', 'primitive'],
				['b', 'primitive'],
			];
			expect(EQUALITY_CHECKS.arePropertiesEqual(obj1, obj2, properties)).to.be
				.false;
		});

		it('should return true for equal properties - bn', () => {
			const obj1 = { a: new BN(1), b: new BN(2) };
			const obj2 = { a: new BN(1), b: new BN(2) };
			const properties: PropertyAndType<keyof typeof obj1>[] = [
				['a', 'bn'],
				['b', 'bn'],
			];
			expect(EQUALITY_CHECKS.arePropertiesEqual(obj1, obj2, properties)).to.be
				.true;
		});

		it('should return false for unequal properties - bn', () => {
			const obj1 = { a: new BN(1), b: new BN(2) };
			const obj2 = { a: new BN(2), b: new BN(2) };
			const properties: PropertyAndType<keyof typeof obj1>[] = [
				['a', 'bn'],
				['b', 'bn'],
			];
			expect(EQUALITY_CHECKS.arePropertiesEqual(obj1, obj2, properties)).to.be
				.false;
		});

		it('should return true for equal properties - bignum', () => {
			const obj1 = { a: new BigNum(1), b: new BigNum(2) };
			const obj2 = { a: new BigNum(1), b: new BigNum(2) };
			const properties: PropertyAndType<keyof typeof obj1>[] = [
				['a', 'bignum'],
				['b', 'bignum'],
			];
			expect(EQUALITY_CHECKS.arePropertiesEqual(obj1, obj2, properties)).to.be
				.true;
		});

		it('should return false for unequal properties - bignum', () => {
			const obj1 = { a: new BigNum(1), b: new BigNum(2) };
			const obj2 = { a: new BigNum(2), b: new BigNum(2) };
			const properties: PropertyAndType<keyof typeof obj1>[] = [
				['a', 'bignum'],
				['b', 'bignum'],
			];
			expect(EQUALITY_CHECKS.arePropertiesEqual(obj1, obj2, properties)).to.be
				.false;
		});
	});

	describe('EQUALITY_CHECKS.openPosition', () => {
		it('should return true for equal open positions', () => {
			const openPosition1 = OPEN_POSITION_SOL_LONG;
			const openPosition2 = OPEN_POSITION_SOL_LONG;
			expect(EQUALITY_CHECKS.openPosition(openPosition1, openPosition2)).to.be
				.true;
		});

		it('should return false for unequal open positions', () => {
			const openPosition1 = OPEN_POSITION_SOL_LONG;
			const openPosition2 = OPEN_POSITION_BTC_SHORT;
			expect(EQUALITY_CHECKS.openPosition(openPosition1, openPosition2)).to.be
				.false;
		});
	});
});<|MERGE_RESOLUTION|>--- conflicted
+++ resolved
@@ -31,11 +31,7 @@
 	pnlIsClaimable: true,
 	realizedPnl: new BN(100),
 	lpShares: new BN(100),
-<<<<<<< HEAD
-	maxMarginRatio: 1000,
-=======
 	maxMarginRatio: 20,
->>>>>>> 1ddb4e3f
 };
 
 const OPEN_POSITION_BTC_SHORT: OpenPosition = {
@@ -63,11 +59,7 @@
 	realizedPnl: new BN(100),
 	pnlIsClaimable: true,
 	lpShares: new BN(100),
-<<<<<<< HEAD
-	maxMarginRatio: 1000,
-=======
 	maxMarginRatio: 20,
->>>>>>> 1ddb4e3f
 };
 
 describe('Equality Checks', () => {
