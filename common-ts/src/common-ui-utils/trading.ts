--- conflicted
+++ resolved
@@ -93,18 +93,6 @@
 		props.exitPrice.shiftTo(baseSizeBeingClosed.precision)
 	);
 
-<<<<<<< HEAD
-=======
-	// For market orders, include worst-case slippage tolerance
-	if (props.isMarketOrder && props.slippageTolerance) {
-		const notionalSlippageAmount = notionalSizeAtExit.scale(
-			props.slippageTolerance / 100,
-			1
-		);
-		notionalSizeAtExit = notionalSizeAtExit.sub(notionalSlippageAmount);
-	}
-
->>>>>>> 94e81550
 	if (isClosingLong) {
 		estimatedProfitBeforeFees = notionalSizeAtExit.sub(notionalSizeAtEntry);
 	} else if (isClosingShort) {
