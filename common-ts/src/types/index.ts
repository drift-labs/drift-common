import {
	BN,
	BigNum,
	MarketType,
	SpotBalanceType,
	SpotPosition,
	TradeSide,
} from '@drift-labs/sdk';
import { PublicKey } from '@solana/web3.js';
import {
	SerializableUserSnapshotRecord,
	UISerializableAccountSnapshot,
	UISerializableAllTimePnlData,
	UISerializableUserSnapshotRecord,
} from '../serializableTypes';
import { OrderType } from '@drift-labs/sdk';

export * from './MarketId';
export * from './UIMarket';

// Opaque type pattern
export type Opaque<K, T> = T & { __TYPE__: K };

// TODO-v2 cleanup these types - most of them should have moved into serializableTypes
// # UI ↔ History Server Data Types

export class SnapshotEpochResolution {
	static readonly HOURLY = { hourly: {} };
	static readonly DAILY = { daily: {} };
	static readonly WEEKLY = { weekly: {} };
	static readonly MONTHLY = { monthly: {} };
}

export enum CandleType {
	FILL_PRICE = 'FILL_PRICE',
	ORACLE_PRICE = 'ORACLE_PRICE',
}

export enum HistoryResolution {
	DAY = 'DAY',
	WEEK = 'WEEK',
	MONTH = 'MONTH',
	ALL = 'ALL',
}

export type UIAccountSnapshot = Pick<
	UserSnapshotRecord,
	'authority' | 'user' | 'epochTs'
> &
	Pick<
		UISerializableUserSnapshotRecord,
		| 'cumulativeDepositQuoteValue'
		| 'cumulativeWithdrawalQuoteValue'
		| 'totalAccountValue'
		| 'cumulativeReferralReward'
		| 'cumulativeReferralVolume'
		| 'cumulativeReferralCount'
	> & {
		allTimeTotalPnl: BigNum;
		allTimeTotalPnlPct: BigNum;
	};

export type AccountSnapshot = Pick<
	UserSnapshotRecord,
	'authority' | 'user' | 'epochTs'
> &
	Pick<
		SerializableUserSnapshotRecord,
		| 'cumulativeDepositQuoteValue'
		| 'cumulativeWithdrawalQuoteValue'
		| 'totalAccountValue'
		| 'cumulativeReferralReward'
		| 'cumulativeReferralVolume'
		| 'cumulativeReferralCount'
	> & {
		allTimeTotalPnl: BN;
		allTimeTotalPnlPct: BN;
	};

export type SnapshotHistory = {
	[key in HistoryResolution]: AccountSnapshot[];
};

export type UISnapshotHistory = {
	[HistoryResolution.DAY]: UISerializableAccountSnapshot[];
	[HistoryResolution.WEEK]: UISerializableAccountSnapshot[];
	[HistoryResolution.MONTH]: UISerializableAccountSnapshot[];
	[HistoryResolution.ALL]: UISerializableAccountSnapshot[];
	dailyAllTimePnls: UISerializableAllTimePnlData[];
};

export interface Trade {
	recordId: number;
	// needs to be a string to compare http response object
	userAuthority: string;
	user: string;
	price: number;
	beforePrice: number;
	afterPrice: number;
	side: TradeSide;
	size: number;
	quoteSize: number;
	ts: number;
	fee: number;
	marketIndex: number;
	chainTs: number;
}

export type RollingPnlData = {
	totalPnlQuote: BN;
	totalPnlPct: BN;
	spotPnlQuote: BN;
	spotPnlPct: BN;
	perpPnlQuote: BN;
	perpPnlPct: BN;
};

export type UserPerpPositionSnapshot = {
	lpShares: BN;
	quoteAssetAmount: BN;
	baseAssetAmount: BN;
	marketIndex: number;
};

export type UserSpotPositionSnapshot = {
	tokenValue: BN;
	tokenAmount: BN;
	cumulativeDeposits: BN;
	balanceInterestDelta: BN;
	marketIndex: number;
	type: SpotBalanceType;
};

export type UserSnapshotRecord = {
	programId: PublicKey;
	authority: PublicKey;
	user: PublicKey;
	epochTs: number;
	ts: number;
	spotQuoteValue: BN;
	prevEpochWithdrawalQuoteVal: BN;
	prevEpochDepositQuoteVal: BN;
	perpPositionUpnl: BN;
	prevEpochSettledPnl: BN;
	totalAccountValue: BN;
	cumulativeDepositQuoteValue: BN;
	cumulativeWithdrawalQuoteValue: BN;
	cumulativeSettledPerpPnl: BN;
	cumulativeReferralReward: BN;
	cumulativeReferralVolume: BN;
	cumulativeReferralCount: number;
	perpPositionSnapshots: UserPerpPositionSnapshot[];
	spotPositionSnapshots: UserSpotPositionSnapshot[];
};

export type PnlSnapshotOrderOption = keyof Pick<
	RollingPnlData,
	'totalPnlPct' | 'totalPnlQuote'
>;

export type PnlHistoryDataPoint = {
	val: number;
	ts: number;
};

export type LeaderBoardResultRow = {
	user: PublicKey;
	authority: PublicKey;
	subaccountId: number;
	resolution: SnapshotEpochResolution;
	rollingValue: number;
	pnlHistoryPoints: PnlHistoryDataPoint[];
};

export type LeaderboardResult = {
	lastUpdateTs: number;
	results: LeaderBoardResultRow[];
	ordering: PnlSnapshotOrderOption;
};

export type MarketDetails24H = {
	marketType: MarketType;
	marketIndex: number;
	symbol: string;
	baseVolume: number;
	quoteVolume: number;
	baseVolume30D: number;
	quoteVolume30D: number;
	price24hAgo: number;
	pricePercentChange: number;
	priceHigh: number;
	priceLow: number;
	avgFunding?: number;
	avgLongFunding?: number;
	avgShortFunding?: number;
	marketCap: number;
	dailyVolumeIncreaseZScore: number;
};

export type BankBalanceUI = SpotPosition & {
	accountId: number;
	accountName: string;
	accountAuthority: PublicKey;
};

export type AuctionParams = {
	auctionStartPrice: BN;
	auctionEndPrice: BN;
	auctionDuration: number;
};

export type MarketMakerRewardRecord = {
	ts: number;
	amount: number;
	symbol: string;
};

export type OpenPosition = {
	marketIndex: number;
	marketSymbol: string;
	direction: 'short' | 'long';
	notional: BN;
	baseSize: BN;
	entryPrice: BN;
	exitPrice: BN;
	liqPrice: BN;
	pnlVsOracle: BN;
	pnlVsMark: BN;
	quoteAssetNotionalAmount: BN;
	quoteEntryAmount: BN;
	unrealizedFundingPnl: BN;
	lastCumulativeFundingRate: BN;
	openOrders: number;
	unsettledPnl: BN;
	unsettledFundingPnl: BN;
	totalUnrealizedPnl: BN;
	costBasis: BN;
	realizedPnl: BN;
	lpShares: BN;
	remainderBaseAmount?: number; // LP only
<<<<<<< HEAD
	// FOR TESTING
	entryPriceQuoteEntryAmount: BN;
	entryPriceQuoteAssetAmount: BN;
	entryPriceQuoteBreakevenAmount: BN;

	entryPriceQuoteEntryAmountNoRemainder: BN;
	entryPriceQuoteAssetAmountNoRemainder: BN;
	entryPriceQuoteBreakevenAmountNoRemainder: BN;

	pnlForEntryPriceQuoteEntryAmount: BN;
	pnlForEntryPriceQuoteAssetAmount: BN;
	pnlForEntryPriceQuoteBreakevenAmount: BN;

	pnlForEntryPriceQuoteEntryAmountNoRemainder: BN;
	pnlForEntryPriceQuoteAssetAmountNoRemainder: BN;
	pnlForEntryPriceQuoteBreakevenAmountNoRemainder: BN;
=======
	lpDeriskPrice?: BN; //LP only
>>>>>>> bcb03336
};

export type UIOrderType =
	| 'market'
	| 'limit'
	| 'stopMarket'
	| 'stopLimit'
	| 'takeProfitMarket'
	| 'takeProfitLimit'
	| 'oracle'
	| 'oracleLimit';

export type UIOrderTypeValue = {
	label: string;
	value: UIOrderType;
	orderType: OrderType;
};

export type UIOrderTypeLookup = {
	[key in UIOrderType]: UIOrderTypeValue;
};<|MERGE_RESOLUTION|>--- conflicted
+++ resolved
@@ -238,7 +238,8 @@
 	realizedPnl: BN;
 	lpShares: BN;
 	remainderBaseAmount?: number; // LP only
-<<<<<<< HEAD
+	lpDeriskPrice?: BN; //LP only
+
 	// FOR TESTING
 	entryPriceQuoteEntryAmount: BN;
 	entryPriceQuoteAssetAmount: BN;
@@ -255,9 +256,6 @@
 	pnlForEntryPriceQuoteEntryAmountNoRemainder: BN;
 	pnlForEntryPriceQuoteAssetAmountNoRemainder: BN;
 	pnlForEntryPriceQuoteBreakevenAmountNoRemainder: BN;
-=======
-	lpDeriskPrice?: BN; //LP only
->>>>>>> bcb03336
 };
 
 export type UIOrderType =
