import {
	BigNum,
	BN,
	CustomizedCadenceBulkAccountLoader,
	DelistedMarketSetting,
	DevnetPerpMarkets,
	DevnetSpotMarkets,
	DRIFT_PROGRAM_ID,
	DriftClient,
	DriftClientConfig,
	DriftEnv,
	fetchUserStatsAccount,
	getMarketsAndOraclesForSubscription,
	JupiterClient,
	MainnetPerpMarkets,
	MainnetSpotMarkets,
	MarketType,
	OneShotUserAccountSubscriber,
	OrderTriggerCondition,
	PerpMarketConfig,
	PositionDirection,
	PriorityFeeMethod,
	PriorityFeeSubscriber,
	PriorityFeeSubscriberConfig,
	PublicKey,
	QuoteResponse,
	SpotMarketConfig,
	SwapMode,
	TxParams,
	User,
	WhileValidTxSender,
} from '@drift-labs/sdk';
import { Connection, Transaction, VersionedTransaction } from '@solana/web3.js';
import { COMMON_UI_UTILS } from '../../../../common-ui-utils/commonUiUtils';
import {
	DEFAULT_ACCOUNT_LOADER_COMMITMENT,
	DEFAULT_ACCOUNT_LOADER_POLLING_FREQUENCY_MS,
	DEFAULT_TX_SENDER_CONFIRMATION_STRATEGY,
	DEFAULT_TX_SENDER_RETRY_INTERVAL,
	HIGH_ACTIVITY_MARKET_ACCOUNTS,
} from '../../constants';
import { createDepositTxn } from '../../../base/actions/spot/deposit';
import { createWithdrawTxn } from '../../../base/actions/spot/withdraw';
import { createSettleFundingTxn } from '../../../base/actions/perp/settleFunding';
import { createSettlePnlTxn } from '../../../base/actions/perp/settlePnl';
import { createOpenPerpMarketOrder } from '../../../base/actions/trade/openPerpOrder/openPerpMarketOrder';
import {
	createOpenPerpNonMarketOrder,
	OpenPerpNonMarketOrderParams,
} from '../../../base/actions/trade/openPerpOrder/openPerpNonMarketOrder';
import { createEditOrderTxn } from '../../../base/actions/trade/editOrder';
import { createCancelOrdersTxn } from '../../../base/actions/trade/cancelOrder';
import { createSwapTxn } from '../../../base/actions/trade/swap';
import { createUserAndDepositCollateralBaseTxn } from '../../../base/actions/user/create';
import { deleteUserTxn } from '../../../base/actions/user/delete';
import { TxnOrSwiftResult } from '../../../base/actions/trade/openPerpOrder/types';
import { WithTxnParams } from '../../../base/types';
import { EnvironmentConstants } from '../../../../EnvironmentConstants';
import {
	CentralServerGetOpenPerpMarketOrderTxnParams,
	CentralServerGetOpenPerpNonMarketOrderTxnParams,
} from './types';
import { CentralServerDriftMarkets } from './markets';
import { DriftOperations } from '../AuthorityDrift/DriftOperations';

/**
 * A Drift client that fetches user data on-demand, while market data is continuously subscribed to.
 *
 * This is useful for an API server that fetches user data on-demand, and return transaction messages specific to a given user
 */
export class CentralServerDrift {
	private _driftClient: DriftClient;
	private _perpMarketConfigs: PerpMarketConfig[];
	private _spotMarketConfigs: SpotMarketConfig[];
	/**
	 * The public endpoints that can be used to retrieve Drift data / interact with the Drift program.
	 */
	private _driftEndpoints: {
		dlobServerHttpUrl: string;
		swiftServerUrl: string;
	};

	/**
	 * Handles priority fee tracking and calculation for optimized transaction costs.
	 */
	private priorityFeeSubscriber!: PriorityFeeSubscriber;

	public readonly markets: CentralServerDriftMarkets;

	/**
	 * @param solanaRpcEndpoint - The Solana RPC endpoint to use for reading RPC data.
	 * @param driftEnv - The drift environment to use for the drift client.
	 * @param supportedPerpMarkets - The perp markets indexes to support. See https://github.com/drift-labs/protocol-v2/blob/master/sdk/src/constants/perpMarkets.ts for all available markets. It is recommended to only include markets that will be used.
	 * @param supportedSpotMarkets - The spot markets indexes to support. See https://github.com/drift-labs/protocol-v2/blob/master/sdk/src/constants/spotMarkets.ts for all available markets. It is recommended to only include markets that will be used.
	 */
	constructor(config: {
		solanaRpcEndpoint: string;
		driftEnv: DriftEnv;
		supportedPerpMarkets: number[];
		supportedSpotMarkets: number[];
		additionalDriftClientConfig?: Partial<Omit<DriftClientConfig, 'env'>>;
		priorityFeeSubscriberConfig?: Partial<PriorityFeeSubscriberConfig>;
	}) {
		const driftEnv = config.driftEnv;

		const connection = new Connection(config.solanaRpcEndpoint);
		const driftProgramID = new PublicKey(DRIFT_PROGRAM_ID);
		const accountLoader = new CustomizedCadenceBulkAccountLoader(
			connection,
			DEFAULT_ACCOUNT_LOADER_COMMITMENT,
			DEFAULT_ACCOUNT_LOADER_POLLING_FREQUENCY_MS
		);

		const wallet = COMMON_UI_UTILS.createPlaceholderIWallet(); // use random wallet to initialize a central-server instance

		const allPerpMarketConfigs =
			driftEnv === 'devnet' ? DevnetPerpMarkets : MainnetPerpMarkets;
		const allSpotMarketConfigs =
			driftEnv === 'devnet' ? DevnetSpotMarkets : MainnetSpotMarkets;
		this._perpMarketConfigs = config.supportedPerpMarkets.map((marketIndex) =>
			allPerpMarketConfigs.find((market) => market.marketIndex === marketIndex)
		);
		this._spotMarketConfigs = config.supportedSpotMarkets.map((marketIndex) =>
			allSpotMarketConfigs.find((market) => market.marketIndex === marketIndex)
		);

		const oracleInfos = getMarketsAndOraclesForSubscription(
			driftEnv,
			this._perpMarketConfigs,
			this._spotMarketConfigs
		);

		const driftClientConfig: DriftClientConfig = {
			env: driftEnv,
			connection,
			wallet,
			programID: driftProgramID,
			enableMetricsEvents: false,
			accountSubscription: {
				type: 'polling',
				accountLoader,
			},
			userStats: false,
			includeDelegates: false,
			skipLoadUsers: true,
			delistedMarketSetting: DelistedMarketSetting.Unsubscribe,
			perpMarketIndexes: this._perpMarketConfigs.map(
				(market) => market.marketIndex
			),
			spotMarketIndexes: this._spotMarketConfigs.map(
				(market) => market.marketIndex
			),
			oracleInfos: oracleInfos.oracleInfos,
			...config.additionalDriftClientConfig,
		};
		this._driftClient = new DriftClient(driftClientConfig);
		this.markets = new CentralServerDriftMarkets(this._driftClient);

		const txSender = new WhileValidTxSender({
			connection,
			wallet,
			additionalConnections: [],
			additionalTxSenderCallbacks: [],
			txHandler: this._driftClient.txHandler,
			confirmationStrategy: DEFAULT_TX_SENDER_CONFIRMATION_STRATEGY,
			retrySleep: DEFAULT_TX_SENDER_RETRY_INTERVAL,
		});

		this._driftClient.txSender = txSender;

		// set up Drift endpoints
		const driftDlobServerHttpUrlToUse =
			EnvironmentConstants.dlobServerHttpUrl[
				config.driftEnv === 'devnet' ? 'dev' : 'mainnet'
			];
		const swiftServerUrlToUse =
			EnvironmentConstants.swiftServerUrl[
				config.driftEnv === 'devnet' ? 'staging' : 'mainnet'
			];
		this._driftEndpoints = {
			dlobServerHttpUrl: driftDlobServerHttpUrlToUse,
			swiftServerUrl: swiftServerUrlToUse,
		};

		const priorityFeeConfig: PriorityFeeSubscriberConfig = {
			connection: this.driftClient.connection,
			priorityFeeMethod: PriorityFeeMethod.SOLANA,
			addresses: HIGH_ACTIVITY_MARKET_ACCOUNTS,
			...config.priorityFeeSubscriberConfig,
		};

		this.priorityFeeSubscriber = new PriorityFeeSubscriber(priorityFeeConfig);
	}

	public get driftClient() {
		return this._driftClient;
	}

	public async subscribe() {
		await this._driftClient.subscribe();
		await this.priorityFeeSubscriber.subscribe();
	}

	public async unsubscribe() {
		await this._driftClient.unsubscribe();
		await this.priorityFeeSubscriber.unsubscribe();
	}

	/**
	 * Manages DriftClient state for transaction creation with proper setup and cleanup.
	 * This abstraction handles:
	 * - User creation and subscription
	 * - Authority management
	 * - Wallet replacement for correct transaction signing
	 * - Cleanup and state restoration
	 *
	 * @param userAccountPublicKey - The user account public key
	 * @param operation - The transaction creation operation to execute
	 * @returns The result of the operation
	 */
	private async driftClientContextWrapper<T>(
		userAccountPublicKey: PublicKey,
		operation: (user: User) => Promise<T>,
		externalWallet?: PublicKey
	): Promise<T> {
		const user = new User({
			driftClient: this._driftClient,
			userAccountPublicKey,
			accountSubscription: {
				type: 'custom',
				userAccountSubscriber: new OneShotUserAccountSubscriber(
					this._driftClient.program,
					userAccountPublicKey,
					undefined,
					undefined
				),
			},
		});

		// Store original state
		const originalWallet = this._driftClient.wallet;
		const originalAuthority = this._driftClient.authority;

		try {
			// Setup: Subscribe to user and configure DriftClient
			await user.subscribe();

			const authority = user.getUserAccount().authority;
			this._driftClient.authority = authority;

			const success = await this._driftClient.addUser(
				user.getUserAccount().subAccountId,
				authority
			);

			if (!success) {
				throw new Error('Failed to add user to DriftClient');
			}

			// Replace wallet with user's authority to ensure correct transaction signing
			// This is necessary because DriftClient adds wallet.publicKey to instructions
			const userWallet = {
				publicKey: externalWallet ?? authority,
				signTransaction: () =>
					Promise.reject(
						'This is a placeholder - do not sign with this wallet'
					),
				signAllTransactions: () =>
					Promise.reject(
						'This is a placeholder - do not sign with this wallet'
					),
			};

			// Update wallet in all places that reference it
			this._driftClient.wallet = userWallet;
			//@ts-ignore
			this._driftClient.provider.wallet = userWallet;
			this._driftClient.txHandler.updateWallet(userWallet);

			// Execute the operation
			const result = await operation(user);

			return result;
		} finally {
			// Cleanup: Always restore original state and unsubscribe
			this._driftClient.wallet = originalWallet;
			this._driftClient.txHandler.updateWallet(originalWallet);
			this._driftClient.authority = originalAuthority;

			try {
				await user.unsubscribe();
				this._driftClient.users.clear();
			} catch (cleanupError) {
				console.warn('Error during cleanup:', cleanupError);
				// Don't throw cleanup errors, but log them
			}
		}
	}

	/**
	 * Returns a User object for a given user account public key. This fetches the user account data once.
	 *
	 * You may read more about the User object [here](https://github.com/drift-labs/protocol-v2/blob/master/sdk/src/user.ts)
	 *
	 * @param userAccountPublicKey - The user account public key
	 */
	public async getUser(userAccountPublicKey: PublicKey): Promise<User> {
		const oneShotUserAccountSubscriber = new OneShotUserAccountSubscriber(
			this._driftClient.program,
			userAccountPublicKey,
			undefined,
			undefined
		);
		const user = new User({
			driftClient: this._driftClient,
			userAccountPublicKey,
			accountSubscription: {
				type: 'custom',
				userAccountSubscriber: oneShotUserAccountSubscriber,
			},
		});
		await user.subscribe();
		return user;
	}

	/**
	 * Gets transaction parameters with dynamic priority fees.
	 * Falls back to default if priority fee function is not available.
	 */
	getTxParams(overrides?: Partial<TxParams>): TxParams {
		const unsafePriorityFee = Math.floor(
			this.priorityFeeSubscriber.getCustomStrategyResult() ??
				DriftOperations.DEFAULT_TX_PARAMS.computeUnitsPrice
		);

		const safePriorityFee = Math.min(
			unsafePriorityFee,
			DriftOperations.MAX_COMPUTE_UNITS_PRICE
		);

		return {
			...DriftOperations.DEFAULT_TX_PARAMS,
			computeUnitsPrice: safePriorityFee,
			...overrides,
		};
	}

	public async getCreateAndDepositTxn(
		authority: PublicKey,
		amount: BN,
		spotMarketIndex: number,
		options?: {
			referrerName?: string;
			accountName?: string;
			poolId?: number;
			fromSubAccountId?: number;
			customMaxMarginRatio?: number;
			txParams?: TxParams;
		}
	): Promise<{
		transaction: VersionedTransaction | Transaction;
		userAccountPublicKey: PublicKey;
		subAccountId: number;
	}> {
		const spotMarketConfig = this._spotMarketConfigs.find(
			(market) => market.marketIndex === spotMarketIndex
		);

		if (!spotMarketConfig) {
			throw new Error(
				`Spot market config not found for index ${spotMarketIndex}`
			);
		}

		const userStatsAccount = await fetchUserStatsAccount(
			this._driftClient.connection,
			this._driftClient.program,
			authority
		);

		const originalWallet = this._driftClient.wallet;
		const originalAuthority = this._driftClient.authority;

		const authorityWallet = {
			publicKey: authority,
			signTransaction: () =>
				Promise.reject('This is a placeholder - do not sign with this wallet'),
			signAllTransactions: () =>
				Promise.reject('This is a placeholder - do not sign with this wallet'),
		};

		try {
			this._driftClient.wallet = authorityWallet;
			// @ts-ignore
			this._driftClient.provider.wallet = authorityWallet;
			this._driftClient.txHandler.updateWallet(authorityWallet);
			this._driftClient.authority = authority;

			return await createUserAndDepositCollateralBaseTxn({
				driftClient: this._driftClient,
				amount,
				spotMarketConfig,
				authority,
				userStatsAccount,
				referrerName: options?.referrerName,
				accountName: options?.accountName,
				poolId: options?.poolId,
				fromSubAccountId: options?.fromSubAccountId,
				customMaxMarginRatio: options?.customMaxMarginRatio,
				txParams: options?.txParams ?? this.getTxParams(),
			});
		} finally {
			this._driftClient.wallet = originalWallet;
			this._driftClient.txHandler.updateWallet(originalWallet);
			// @ts-ignore
			this._driftClient.provider.wallet = originalWallet;
			this._driftClient.authority = originalAuthority;
		}
	}

	public async getDepositTxn(
		userAccountPublicKey: PublicKey,
		amount: BN,
		spotMarketIndex: number,
		options?: {
			txParams?: TxParams;
			/**
			 * Optional external wallet to deposit from. If provided, the deposit will be made
			 * from this wallet instead of the user's authority wallet.
			 */
			externalWallet?: PublicKey;
		}
	): Promise<VersionedTransaction | Transaction> {
		return this.driftClientContextWrapper(
			userAccountPublicKey,
			async (user) => {
				const spotMarketConfig = this._spotMarketConfigs.find(
					(market) => market.marketIndex === spotMarketIndex
				);

				if (!spotMarketConfig) {
					throw new Error(
						`Spot market config not found for index ${spotMarketIndex}`
					);
				}

				const depositTxn = await createDepositTxn({
					driftClient: this._driftClient,
					user,
					amount: BigNum.from(amount, spotMarketConfig.precisionExp),
					spotMarketConfig,
<<<<<<< HEAD
					txParams: options?.txParams ?? this.getTxParams(),
=======
					txParams: options?.txParams,
					externalWallet: options?.externalWallet,
>>>>>>> 9cc4d5f3
				});

				return depositTxn;
			},
			options?.externalWallet
		);
	}

	public async getDeleteUserTxn(
		userAccountPublicKey: PublicKey,
		options?: {
			txParams?: TxParams;
		}
	): Promise<VersionedTransaction | Transaction> {
		return this.driftClientContextWrapper(userAccountPublicKey, async () => {
			return deleteUserTxn({
				driftClient: this._driftClient,
				userPublicKey: userAccountPublicKey,
				txParams: options?.txParams ?? this.getTxParams(),
			});
		});
	}

	public async getWithdrawTxn(
		userAccountPublicKey: PublicKey,
		amount: BN,
		spotMarketIndex: number,
		options?: {
			isBorrow?: boolean;
			isMax?: boolean;
			txParams?: TxParams;
		}
	): Promise<VersionedTransaction | Transaction> {
		return this.driftClientContextWrapper(
			userAccountPublicKey,
			async (user) => {
				const spotMarketConfig = this._spotMarketConfigs.find(
					(market) => market.marketIndex === spotMarketIndex
				);

				if (!spotMarketConfig) {
					throw new Error(
						`Spot market config not found for index ${spotMarketIndex}`
					);
				}

				const withdrawTxn = await createWithdrawTxn({
					driftClient: this._driftClient,
					user,
					amount: BigNum.from(amount, spotMarketConfig.precisionExp),
					spotMarketConfig,
					isBorrow: options?.isBorrow,
					isMax: options?.isMax,
					txParams: options?.txParams ?? this.getTxParams(),
				});

				return withdrawTxn;
			}
		);
	}

	public async getSettleFundingTxn(
		userAccountPublicKey: PublicKey,
		options?: {
			txParams?: TxParams;
		}
	): Promise<VersionedTransaction | Transaction> {
		return this.driftClientContextWrapper(
			userAccountPublicKey,
			async (user) => {
				const settleFundingTxn = await createSettleFundingTxn({
					driftClient: this._driftClient,
					user,
					txParams: options?.txParams ?? this.getTxParams(),
				});

				return settleFundingTxn;
			}
		);
	}

	public async getSettlePnlTxn(
		userAccountPublicKey: PublicKey,
		marketIndexes: number[],
		options?: {
			txParams?: TxParams;
		}
	): Promise<VersionedTransaction | Transaction> {
		return this.driftClientContextWrapper(
			userAccountPublicKey,
			async (user) => {
				const settlePnlTxn = await createSettlePnlTxn({
					driftClient: this._driftClient,
					user,
					marketIndexes,
					txParams: options?.txParams ?? this.getTxParams(),
				});

				return settlePnlTxn;
			}
		);
	}

	// overloads for better type inference
	public async getOpenPerpMarketOrderTxn(
		params: CentralServerGetOpenPerpMarketOrderTxnParams<true>
	): Promise<void>;
	public async getOpenPerpMarketOrderTxn(
		params: CentralServerGetOpenPerpMarketOrderTxnParams<false>
	): Promise<Transaction | VersionedTransaction>;
	public async getOpenPerpMarketOrderTxn<T extends boolean>({
		userAccountPublicKey,
		...rest
	}: CentralServerGetOpenPerpMarketOrderTxnParams<T>): Promise<
		TxnOrSwiftResult<T>
	> {
		return this.driftClientContextWrapper(
			userAccountPublicKey,
			async (user): Promise<TxnOrSwiftResult<T>> => {
				const {
					useSwift,
					swiftOptions,
					placeAndTake,
					txParams,
					...otherProps
				} = rest;

				if (useSwift) {
					const swiftOrderResult = await createOpenPerpMarketOrder({
						useSwift: true,
						swiftOptions: {
							...swiftOptions,
							swiftServerUrl: this._driftEndpoints.swiftServerUrl,
						},
						driftClient: this._driftClient,
						user,
						dlobServerHttpUrl: this._driftEndpoints.dlobServerHttpUrl,
						txParams: txParams ?? this.getTxParams(),
						...otherProps,
					});
					return swiftOrderResult as TxnOrSwiftResult<T>;
				} else {
					const openPerpMarketOrderTxn = await createOpenPerpMarketOrder({
						placeAndTake,
						useSwift: false,
						driftClient: this._driftClient,
						user,
						dlobServerHttpUrl: this._driftEndpoints.dlobServerHttpUrl,
						txParams: txParams ?? this.getTxParams(),
						...otherProps,
					});
					return openPerpMarketOrderTxn as TxnOrSwiftResult<T>;
				}
			}
		);
	}

	/**
	 * Create a perp non-market order with amount and asset type
	 */
	public async getOpenPerpNonMarketOrderTxn(
		params: CentralServerGetOpenPerpNonMarketOrderTxnParams<true>
	): Promise<void>;
	public async getOpenPerpNonMarketOrderTxn(
		params: CentralServerGetOpenPerpNonMarketOrderTxnParams<false>
	): Promise<Transaction | VersionedTransaction>;
	public async getOpenPerpNonMarketOrderTxn<T extends boolean>({
		userAccountPublicKey,
		...rest
	}: WithTxnParams<
		Omit<OpenPerpNonMarketOrderParams<T>, 'driftClient' | 'user'>
	> & {
		userAccountPublicKey: PublicKey;
	}): Promise<TxnOrSwiftResult<T>> {
		return this.driftClientContextWrapper(
			userAccountPublicKey,
			async (user) => {
				const { useSwift, swiftOptions, txParams, ...otherProps } = rest;

				if (useSwift) {
					const swiftOrderResult = await createOpenPerpNonMarketOrder({
						useSwift: true,
						swiftOptions: {
							...swiftOptions,
							swiftServerUrl: this._driftEndpoints.swiftServerUrl,
						},
						driftClient: this._driftClient,
						user,
						dlobServerHttpUrl: this._driftEndpoints.dlobServerHttpUrl,
						txParams: txParams ?? this.getTxParams(),
						...otherProps,
					});
					return swiftOrderResult as TxnOrSwiftResult<T>;
				} else {
					const openPerpNonMarketOrderTxn = await createOpenPerpNonMarketOrder({
						useSwift: false,
						driftClient: this._driftClient,
						user,
						dlobServerHttpUrl: this._driftEndpoints.dlobServerHttpUrl,
						txParams: txParams ?? this.getTxParams(),
						...otherProps,
					});
					return openPerpNonMarketOrderTxn as TxnOrSwiftResult<T>;
				}
			}
		);
	}

	/**
	 * Create a transaction to edit an existing order
	 */
	public async getEditOrderTxn(
		userAccountPublicKey: PublicKey,
		orderId: number,
		editOrderParams: {
			newDirection?: PositionDirection;
			newBaseAmount?: BN;
			newLimitPrice?: BN;
			newOraclePriceOffset?: number;
			newTriggerPrice?: BN;
			newTriggerCondition?: OrderTriggerCondition;
			auctionDuration?: number;
			auctionStartPrice?: BN;
			auctionEndPrice?: BN;
			reduceOnly?: boolean;
			postOnly?: boolean;
			bitFlags?: number;
			maxTs?: BN;
			policy?: number;
			positionMaxLeverage?: number;
		}
	): Promise<VersionedTransaction | Transaction> {
		return this.driftClientContextWrapper(
			userAccountPublicKey,
			async (user) => {
				const editOrderTxn = await createEditOrderTxn({
					driftClient: this._driftClient,
					user,
					orderId,
					editOrderParams,
				});

				return editOrderTxn;
			}
		);
	}

	/**
	 * Create a transaction to cancel specific orders by their IDs
	 */
	public async getCancelOrdersTxn(
		userAccountPublicKey: PublicKey,
		orderIds: number[]
	): Promise<VersionedTransaction | Transaction> {
		return this.driftClientContextWrapper(
			userAccountPublicKey,
			async (user) => {
				const cancelOrdersTxn = await createCancelOrdersTxn({
					driftClient: this._driftClient,
					user,
					orderIds,
				});

				return cancelOrdersTxn;
			}
		);
	}

	/**
	 * Create a transaction to cancel all orders for a user
	 */
	public async getCancelAllOrdersTxn(
		userAccountPublicKey: PublicKey,
		marketType?: MarketType,
		marketIndex?: number,
		direction?: PositionDirection
	): Promise<VersionedTransaction | Transaction> {
		return this.driftClientContextWrapper(
			userAccountPublicKey,
			async (user) => {
				const ix = await this._driftClient.getCancelOrdersIx(
					marketType ?? null,
					marketIndex ?? null,
					direction ?? null,
					user.getUserAccount().subAccountId
				);

				const cancelAllOrdersTxn = await this._driftClient.buildTransaction(ix);

				return cancelAllOrdersTxn;
			}
		);
	}

	/**
	 * Create a swap transaction between two spot markets using Jupiter
	 */
	public async getSwapTxn(
		userAccountPublicKey: PublicKey,
		fromMarketIndex: number,
		toMarketIndex: number,
		amount: BN,
		options?: {
			slippageBps?: number;
			swapMode?: SwapMode;
			onlyDirectRoutes?: boolean;
			quote?: QuoteResponse;
		}
	): Promise<VersionedTransaction | Transaction> {
		return this.driftClientContextWrapper(
			userAccountPublicKey,
			async (user) => {
				const fromSpotMarketConfig = this._spotMarketConfigs.find(
					(market) => market.marketIndex === fromMarketIndex
				);
				const toSpotMarketConfig = this._spotMarketConfigs.find(
					(market) => market.marketIndex === toMarketIndex
				);

				if (!fromSpotMarketConfig) {
					throw new Error(
						`From spot market config not found for index ${fromMarketIndex}`
					);
				}

				if (!toSpotMarketConfig) {
					throw new Error(
						`To spot market config not found for index ${toMarketIndex}`
					);
				}

				// Initialize Jupiter client
				const jupiterClient = new JupiterClient({
					connection: this._driftClient.connection,
				});

				// Get quote if not provided
				let quote = options?.quote;
				if (!quote) {
					quote = await jupiterClient.getQuote({
						inputMint: fromSpotMarketConfig.mint,
						outputMint: toSpotMarketConfig.mint,
						amount,
						slippageBps: options?.slippageBps ?? 10, // Default 0.1%
						swapMode: options?.swapMode ?? 'ExactIn',
						onlyDirectRoutes: options?.onlyDirectRoutes ?? false,
					});
				}

				const swapTxn = await createSwapTxn({
					driftClient: this._driftClient,
					jupiterClient,
					user,
					swapFromMarketIndex: fromMarketIndex,
					swapToMarketIndex: toMarketIndex,
					amount,
					quote,
					txParams: {
						useSimulatedComputeUnits: true,
						computeUnitsBufferMultiplier: 1.5,
					},
				});

				return swapTxn;
			}
		);
	}

	public async sendSignedTransaction(tx: VersionedTransaction | Transaction) {
		return this._driftClient.sendTransaction(tx, undefined, undefined, true);
	}
}<|MERGE_RESOLUTION|>--- conflicted
+++ resolved
@@ -449,12 +449,8 @@
 					user,
 					amount: BigNum.from(amount, spotMarketConfig.precisionExp),
 					spotMarketConfig,
-<<<<<<< HEAD
 					txParams: options?.txParams ?? this.getTxParams(),
-=======
-					txParams: options?.txParams,
 					externalWallet: options?.externalWallet,
->>>>>>> 9cc4d5f3
 				});
 
 				return depositTxn;
