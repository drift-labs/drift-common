--- conflicted
+++ resolved
@@ -3,14 +3,11 @@
 import useInitializeConnection from '../hooks/useInitializeConnection';
 import { useSolBalance } from '../hooks/useSolBalance';
 import { useEmulation } from '../hooks/useEmulation';
-<<<<<<< HEAD
 import { useGeoBlocking } from '../hooks/useGeoBlocking';
 import { useCommonDriftStore } from '../stores';
 import DriftWalletProvider from './DriftWalletProvider';
 import { DRIFT_WALLET_PROVIDERS } from '../constants/wallets';
-=======
 import { DriftClientConfig } from '@drift-labs/sdk';
->>>>>>> 808d99f6
 
 interface AppSetupProps {
 	children: React.ReactNode;
@@ -22,12 +19,9 @@
 	geoBlocking?: {
 		callback?: () => void;
 	};
-<<<<<<< HEAD
 	autoconnectionDelay?: number;
 	disableAutoconnect?: boolean;
-=======
 	additionalDriftClientConfig?: Partial<DriftClientConfig>;
->>>>>>> 808d99f6
 }
 
 const DriftProviderInner = (props: PropsWithChildren<any>) => {
